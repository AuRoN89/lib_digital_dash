--- conflicted
+++ resolved
@@ -596,14 +596,11 @@
             fan( FAN_MED );
         }
 
-<<<<<<< HEAD
         /* If the application timer expires, reset the hardware                        */
         else if( digitaldash_app_wtchdg <= 0 )
             DigitalDash_PowerCylce();
-=======
         if( (engine_speed->pid_value >= 500) || (engine_speed->timestamp == 0) )
             digitaldash_shutdown = CAN_BUS_IDLE_TIME;
->>>>>>> 913e85d2
 
         else {
             /* Service the KE protocol manager */
